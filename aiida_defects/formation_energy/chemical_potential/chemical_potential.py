# -*- coding: utf-8 -*-
########################################################################################
# Copyright (c), The AiiDA-Defects authors. All rights reserved.                       #
#                                                                                      #
# AiiDA-Defects is hosted on GitHub at https://github.com/ConradJohnston/aiida-defects #
# For further information on the license, see the LICENSE.txt file                     #
########################################################################################
from __future__ import absolute_import

from aiida.engine import WorkChain, calcfunction, ToContext, while_
from aiida.orm import Float, Int, Str, List, Bool, Dict, ArrayData
from aiida_defects.data.data import StabilityData
import sys
import numpy as np
from pymatgen.core.composition import Composition
<<<<<<< HEAD
from pymatgen.core.periodic_table import Element
=======
#from pymatgen import MPRester, Composition, Element
>>>>>>> eb8e06d3
from itertools import combinations

from .utils import *

class ChemicalPotentialWorkchain(WorkChain):
    """
    Compute the range of chemical potential of different elements which are consistent with the stability
    of that compound.
    Here we implement method similar to Buckeridge et al., (https://doi.org/10.1016/j.cpc.2013.08.026),
    """

    @classmethod
    def define(cls, spec):
        super(ChemicalPotentialWorkchain, cls).define(spec)
        spec.input("formation_energy_dict", valid_type=Dict,
            help="The formation energies of all compounds in the phase diagram to which belong the material of interest")
        spec.input("compound", valid_type=Str,
            help="The name of the material of interest")
        spec.input("dependent_element", valid_type=Str,
            help="In a N-element phase diagram, the chemical potential of depedent_element is fixed by that of the other N-1 elements")
        spec.input("dopant_elements", valid_type=List, default=lambda: List(),
            help="The aliovalent dopants that might be introduce into the prestine material. Several dopants might be present in co-doping scenario.")
        spec.input("ref_energy", valid_type=Dict, 
            help="The reference chemical potential of elements in the structure")
        spec.input("tolerance", valid_type=Float, default=lambda: Float(1E-4),
            help="Use to determine if a point in the chemical potential space is a corner of the stability region or not")
        spec.input("grid_points", valid_type=Int, default=lambda: Int(25),
            help="The number of point on each axis to generate the grid of the stability region. This grid is needed to determine the centroid or to plot concentration or defect formation energy directly on top of the stability region")

        spec.outline(
            cls.setup,
            cls.generate_matrix_of_constraints,
            cls.solve_matrix_of_constraints,
            cls.get_chemical_potential,
            cls.get_stability_region_data
        )
        spec.output('stability_vertices', valid_type=Dict)
        spec.output('matrix_of_constraints', valid_type=Dict)
        spec.output('chemical_potential', valid_type=Dict)
        spec.output('stability_region', valid_type=StabilityData)

        spec.exit_code(601, "ERROR_CHEMICAL_POTENTIAL_FAILED",
            message="The stability region can't be determined. The compound is probably unstable"
        )
        spec.exit_code(602, "ERROR_INVALID_DEPENDENT_ELEMENT",
            message="The given dependent element is invalid."
        )
        spec.exit_code(603, "ERROR_INVALID_DOPANT_ELEMENT",
            message="The given dopant element(s) is invalid."
        )
        spec.exit_code(604, "ERROR_INVALID_NUMBER_OF_ELEMENTS",
            message="The number of elements is invalid to generate stability data."
        )
    
    def setup(self):
        if self.inputs.dependent_element.value in self.inputs.dopant_elements.get_list():
            self.report('In the case of aliovalent substitution, the dopant element has to be different from dependent element. Please choose a different dependent element or dopant(s).')
            return self.exit_codes.ERROR_INVALID_DEPENDENT_ELEMENT

        for atom in self.inputs.dopant_elements.get_list():
            if atom in Composition(self.inputs.compound.value):
                self.report('The dopant element has to be different from the constitutive elements of the given compound, {}.'.format(self.inputs.compound.value))
                return self.exit_codes.ERROR_INVALID_DOPANT_ELEMENT
        
        composition = Composition(self.inputs.compound.value)
        element_list = [atom.symbol for atom in composition]

        if self.inputs.dopant_elements.get_list(): # check if the list empty
            element_list += [atom for atom in self.inputs.dopant_elements.get_list()]  # List concatenation
            N_species = len(composition) + len(self.inputs.dopant_elements.get_list())
        else:
            N_species = len(composition)
        
        if self.inputs.dependent_element.value not in element_list:
            self.report('The dependent element must be one of the constitutive elements of the given compound, {}. Please choose a different dependent element.'.format(self.inputs.compound.value))
            return self.exit_codes.ERROR_INVALID_DEPENDENT_ELEMENT

        self.ctx.N_species = Int(N_species)
        formation_energy_dict = self.inputs.formation_energy_dict.get_dict()
        
        # check if the compound is stable or not. If not shift its energy down to put it on the convex hull and issue a warning.
        E_hull = get_e_above_hull(self.inputs.compound.value, element_list, formation_energy_dict)
        if E_hull > 0:
            self.report('WARNING! The compound {} is predicted to be unstable. For the purpose of determining the stability region, we shift its formation energy down so that it is on the convex hull. Use with care!'.format(self.inputs.compound.value))
            formation_energy_dict[self.inputs.compound.value] -= composition.num_atoms*(E_hull+0.005) # the factor 0.005 is added for numerical reason
        
        self.ctx.formation_energy_dict = Dict(dict=formation_energy_dict)

    def generate_matrix_of_constraints(self):

        ##############################################################################
        # Construct matrix containing all linear equations. The last column is the rhs 
        # of the system of equations
        ##############################################################################
        
        all_constraints_coefficients = get_full_matrix_of_constraints(
                                            self.ctx.formation_energy_dict,
                                            self.inputs.compound,
                                            self.inputs.dependent_element,
                                            self.inputs.dopant_elements,
                                            )
        # print(Dict_to_pandas_df(all_constraints_coefficients))
        # self.ctx.master_eqn = get_master_equation(all_constraints_coefficients, self.inputs.compound)
        self.ctx.master_eqn = get_master_equation(
                                self.ctx.formation_energy_dict, 
                                self.inputs.compound, 
                                self.inputs.dependent_element,
                                self.inputs.dopant_elements
                                )
        # print(Dict_to_pandas_df(self.ctx.master_eqn))
        self.ctx.matrix_eqns = get_reduced_matrix_of_constraints(
                                    all_constraints_coefficients, 
                                    self.inputs.compound, 
                                    self.inputs.dependent_element,
                                    )
        # print(Dict_to_pandas_df(self.ctx.matrix_eqns))
        self.out('matrix_of_constraints', self.ctx.matrix_eqns)

    def solve_matrix_of_constraints(self):
        self.ctx.stability_vertices = get_stability_vertices(
                                        self.ctx.master_eqn,
                                        self.ctx.matrix_eqns, 
                                        self.inputs.compound, 
                                        self.inputs.dependent_element,
                                        self.inputs.tolerance
                                        )
        self.report('The stability vertices are : {}'.format(np.around(self.ctx.stability_vertices.get_dict()['data'], 4)))
        # print(Dict_to_pandas_df(self.ctx.stability_vertices))
        self.out("stability_vertices", self.ctx.stability_vertices)

    def get_chemical_potential(self):
        centroid = get_centroid_of_stability_region(
                        self.ctx.stability_vertices,
                        self.ctx.master_eqn,
                        self.ctx.matrix_eqns,
                        self.inputs.compound, 
                        self.inputs.dependent_element,
                        self.inputs.grid_points,
                        self.inputs.tolerance
                        )
        self.ctx.centroid = centroid
        self.report('Centroid of the stability region is {}'.format(dict(zip(centroid.get_dict()['column'], centroid.get_dict()['data'][0]))))

        self.ctx.chemical_potential = get_absolute_chemical_potential(
                                            centroid, 
                                            self.inputs.ref_energy, 
                                            )
        self.out('chemical_potential', self.ctx.chemical_potential)
        self.report('The chemical potential is {}'.format(self.ctx.chemical_potential.get_dict()))
    
    def get_stability_region_data(self):

        vertices = self.ctx.stability_vertices.get_dict()
        if np.array(vertices['data']).shape[1] == 1:
            self.report('The compound has to contain more than one element')
            return self.exit_codes.ERROR_INVALID_NUMBER_OF_ELEMENTS
        elif np.array(vertices['data']).shape[1] == 2:
            self.report('The stability region is simply a line segment and is not plotted')
            return self.exit_codes.ERROR_INVALID_NUMBER_OF_ELEMENTS
        elif np.array(vertices['data']).shape[1] == 3:
            sub_matrix_eqns = self.ctx.matrix_eqns
            sub_vertices = self.ctx.stability_vertices
        else:
            centroid = self.ctx.centroid.get_dict()
            fixed_chempot = Dict(dict={k: np.array(centroid['data'])[:,i] for i, k in enumerate(centroid['column'][:-3])}) # Keep the last 3 columns
            sub_master_eqn = substitute_chemical_potential(self.ctx.master_eqn, fixed_chempot)
            sub_matrix_eqns = substitute_chemical_potential(self.ctx.matrix_eqns, fixed_chempot)
            # print(Dict_to_pandas_df(sub_matrix_eqns))
            sub_vertices = get_stability_vertices(
                            sub_master_eqn, 
                            sub_matrix_eqns, 
                            self.inputs.compound, 
                            self.inputs.dependent_element, 
                            self.inputs.tolerance
                            )

        stability_region = get_StabilityData(
                            sub_matrix_eqns,
                            sub_vertices,
                            self.inputs.compound,
                            self.inputs.dependent_element,
                            )
        self.out('stability_region', stability_region)<|MERGE_RESOLUTION|>--- conflicted
+++ resolved
@@ -13,11 +13,7 @@
 import sys
 import numpy as np
 from pymatgen.core.composition import Composition
-<<<<<<< HEAD
 from pymatgen.core.periodic_table import Element
-=======
-#from pymatgen import MPRester, Composition, Element
->>>>>>> eb8e06d3
 from itertools import combinations
 
 from .utils import *
