# -*- coding: utf-8 -*-
########################################################################################
# Copyright (c), The AiiDA-Defects authors. All rights reserved.                       #
#                                                                                      #
# AiiDA-Defects is hosted on GitHub at https://github.com/ConradJohnston/aiida-defects #
# For further information on the license, see the LICENSE.txt file                     #
########################################################################################
from __future__ import absolute_import

from aiida.engine import WorkChain, calcfunction, ToContext, while_
from aiida.orm import Float, Int, Str, List, Bool, Dict, ArrayData
import sys
import numpy as np
from pymatgen.core.composition import Composition
from pymatgen import MPRester, Composition, Element
from itertools import combinations

from .utils import *

class ChemicalPotentialWorkchain(WorkChain):
    """
    Compute the range of chemical potential of different elements which are consistent with the stability
    of that compound.
    Here we implement method similar to Buckeridge et al., (https://doi.org/10.1016/j.cpc.2013.08.026),
    """

    @classmethod
    def define(cls, spec):
        super(ChemicalPotentialWorkchain, cls).define(spec)
        spec.input("formation_energy_dict", valid_type=Dict,
            help="The formation energies of all compounds in the phase diagram to which belong the material of interest")
        spec.input("compound", valid_type=Str,
            help="The name of the material of interest")
        spec.input("dependent_element", valid_type=Str,
            help="In a N-element phase diagram, the chemical potential of depedent_element is fixed by that of the other N-1 elements")
        spec.input("dopant_elements", valid_type=List, required=False, default=lambda: List(list=[]),
            help="The aliovalent dopants that might be introduce into the prestine material. Several dopants might be present in co-doping scenario.")
        spec.input("ref_energy", valid_type=Dict, 
            help="The reference chemical potential of elements in the structure. Format of the dictionary: {'Element_symbol': energy, ...}")
        spec.input("tolerance", valid_type=Float, default=lambda: Float(1E-4),
            help="Use to determine if a point in the chemical potential space is a corner of the stability region or not")

        spec.outline(
            cls.setup,
            cls.generate_matrix_of_constraints,
            cls.solve_matrix_of_constraints,
            cls.get_chemical_potential,
        )
        spec.output('stability_corners', valid_type=ArrayData)
        spec.output('matrix_of_constraints', valid_type=ArrayData)
        spec.output('chemical_potential', valid_type=Dict)

        spec.exit_code(601, "ERROR_CHEMICAL_POTENTIAL_FAILED",
            message="The stability region can't be determined. The compound is probably unstable"
        )
        spec.exit_code(602, "ERROR_INVALID_DEPENDENT_ELEMENT",
            message="In the case of aliovalent substitution, the dopant element has to be different from dependent element."
        )
    
    def setup(self):
        if self.inputs.dependent_element.value in self.inputs.dopant_elements.get_list():
            self.report('In the case of aliovalent substitution, the dopant element has to be different from dependent element. Please choose a different dependent element.')
            return self.exit_codes.ERROR_INVALID_DEPENDENT_ELEMENT
        
        composition = Composition(self.inputs.compound.value)
        element_list = [atom for atom in composition]

        if self.inputs.dopant_elements.get_list(): # check if the list empty
            element_list += [Element(atom) for atom in self.inputs.dopant_elements.get_list()]  # List concatenation
            N_species = len(composition) + len(self.inputs.dopant_elements.get_list())
        else:
            N_species = len(composition)
        
        self.ctx.element_list = element_list
        self.ctx.N_species = Int(N_species)
        formation_energy_dict = self.inputs.formation_energy_dict.get_dict()
        
        # check if the compound is stable or not. If not shift its energy down to put it on the convex hull and issue a warning.
        E_hull = get_e_above_hull(self.inputs.compound.value, element_list, formation_energy_dict)
        if E_hull > 0:
            self.report('WARNING! The compound {} is predicted to be unstable. For the purpose of determining the stability region, we shift its formation energy down so that it is on the convex hull. Use with care!'.format(self.inputs.compound.value))
<<<<<<< HEAD
            formation_energy_dict[self.inputs.compound.value] -= composition.num_atoms*(E_hull+0.005) # the factor 0.005 is added for numerical reason
=======
            formation_energy_dict[self.inputs.compound.value] -= composition.num_atoms*(E_hull+0.005) # the factor 0.005 is added for numerical precision to make sure that the compound is now on the convex hull
>>>>>>> 95c47a5d
        
        self.ctx.formation_energy_dict = Dict(dict=formation_energy_dict)

    def generate_matrix_of_constraints(self):
        '''
        Construct the set of constraints given by each compounds in the phase diagram and which delineate the stability region.
        '''
        column_order = {} # To track which element corresponds to each column, the dependent element is always the last column
        i = 0
        for ele in self.ctx.element_list:
            if ele.symbol != self.inputs.dependent_element.value:
                column_order[ele.symbol] = i
                i += 1
        column_order[self.inputs.dependent_element.value] = self.ctx.N_species.value - 1
        self.ctx.column_order = Dict(dict=column_order)
        #self.report('Column order: {}'.format(column_order))

        # Construct matrix containing all linear equations. The last column is the rhs of the system of equations
        self.ctx.matrix_eqns = get_matrix_of_constraints(
                                    self.ctx.N_species,
                                    self.inputs.compound,
                                    self.inputs.dependent_element,
                                    self.ctx.column_order,
                                    self.ctx.formation_energy_dict
                                    )
        self.out('matrix_of_constraints', self.ctx.matrix_eqns)

    def solve_matrix_of_constraints(self):
        '''
        Solve the system of (linear) constraints to get the coordinates of the corners of polyhedra that delineate the stability region
        '''
        self.ctx.stability_corners = get_stability_corners(
                                        self.ctx.matrix_eqns, 
                                        self.ctx.N_species, 
                                        self.inputs.compound, 
                                        self.inputs.tolerance
                                        )
<<<<<<< HEAD
        #self.report('The stability corner is : {}'.format(ordered_stability_corners.get_array('data')))
=======
        #self.report('The stability corner is : {}'.format(self.ctx.stability_corners.get_array('data')))
>>>>>>> 95c47a5d
        self.out("stability_corners", self.ctx.stability_corners)

    def get_chemical_potential(self):
        '''
        Compute the centroid of the stability region
        '''
        centroid = get_center_of_stability(
                        self.inputs.compound, 
                        self.inputs.dependent_element, 
                        self.ctx.stability_corners, 
                        self.ctx.N_species, 
                        self.ctx.matrix_eqns
                        )
        self.report('Centroid of the stability region is {}'.format(centroid.get_array('data')))
        
        # Recover the absolute chemical potential by adding the energy of the reference elements to centroid 
        self.ctx.chemical_potential = get_chemical_potential(
                                            centroid, 
                                            self.inputs.ref_energy, 
                                            self.ctx.column_order
                                            )
        self.out('chemical_potential', self.ctx.chemical_potential)
        self.report('The chemical potential is {}'.format(self.ctx.chemical_potential.get_dict()))
<|MERGE_RESOLUTION|>--- conflicted
+++ resolved
@@ -56,12 +56,12 @@
         spec.exit_code(602, "ERROR_INVALID_DEPENDENT_ELEMENT",
             message="In the case of aliovalent substitution, the dopant element has to be different from dependent element."
         )
-    
+
     def setup(self):
         if self.inputs.dependent_element.value in self.inputs.dopant_elements.get_list():
             self.report('In the case of aliovalent substitution, the dopant element has to be different from dependent element. Please choose a different dependent element.')
             return self.exit_codes.ERROR_INVALID_DEPENDENT_ELEMENT
-        
+
         composition = Composition(self.inputs.compound.value)
         element_list = [atom for atom in composition]
 
@@ -70,21 +70,17 @@
             N_species = len(composition) + len(self.inputs.dopant_elements.get_list())
         else:
             N_species = len(composition)
-        
+
         self.ctx.element_list = element_list
         self.ctx.N_species = Int(N_species)
         formation_energy_dict = self.inputs.formation_energy_dict.get_dict()
-        
+
         # check if the compound is stable or not. If not shift its energy down to put it on the convex hull and issue a warning.
         E_hull = get_e_above_hull(self.inputs.compound.value, element_list, formation_energy_dict)
         if E_hull > 0:
             self.report('WARNING! The compound {} is predicted to be unstable. For the purpose of determining the stability region, we shift its formation energy down so that it is on the convex hull. Use with care!'.format(self.inputs.compound.value))
-<<<<<<< HEAD
-            formation_energy_dict[self.inputs.compound.value] -= composition.num_atoms*(E_hull+0.005) # the factor 0.005 is added for numerical reason
-=======
             formation_energy_dict[self.inputs.compound.value] -= composition.num_atoms*(E_hull+0.005) # the factor 0.005 is added for numerical precision to make sure that the compound is now on the convex hull
->>>>>>> 95c47a5d
-        
+
         self.ctx.formation_energy_dict = Dict(dict=formation_energy_dict)
 
     def generate_matrix_of_constraints(self):
@@ -116,16 +112,12 @@
         Solve the system of (linear) constraints to get the coordinates of the corners of polyhedra that delineate the stability region
         '''
         self.ctx.stability_corners = get_stability_corners(
-                                        self.ctx.matrix_eqns, 
-                                        self.ctx.N_species, 
-                                        self.inputs.compound, 
+                                        self.ctx.matrix_eqns,
+                                        self.ctx.N_species,
+                                        self.inputs.compound,
                                         self.inputs.tolerance
                                         )
-<<<<<<< HEAD
-        #self.report('The stability corner is : {}'.format(ordered_stability_corners.get_array('data')))
-=======
         #self.report('The stability corner is : {}'.format(self.ctx.stability_corners.get_array('data')))
->>>>>>> 95c47a5d
         self.out("stability_corners", self.ctx.stability_corners)
 
     def get_chemical_potential(self):
@@ -133,18 +125,18 @@
         Compute the centroid of the stability region
         '''
         centroid = get_center_of_stability(
-                        self.inputs.compound, 
-                        self.inputs.dependent_element, 
-                        self.ctx.stability_corners, 
-                        self.ctx.N_species, 
+                        self.inputs.compound,
+                        self.inputs.dependent_element,
+                        self.ctx.stability_corners,
+                        self.ctx.N_species,
                         self.ctx.matrix_eqns
                         )
         self.report('Centroid of the stability region is {}'.format(centroid.get_array('data')))
-        
-        # Recover the absolute chemical potential by adding the energy of the reference elements to centroid 
+
+        # Recover the absolute chemical potential by adding the energy of the reference elements to centroid
         self.ctx.chemical_potential = get_chemical_potential(
-                                            centroid, 
-                                            self.inputs.ref_energy, 
+                                            centroid,
+                                            self.inputs.ref_energy,
                                             self.ctx.column_order
                                             )
         self.out('chemical_potential', self.ctx.chemical_potential)
