--- conflicted
+++ resolved
@@ -11,11 +11,7 @@
 import numpy as np
 import pandas as pd
 from pymatgen.core.composition import Composition
-<<<<<<< HEAD
-from aiida.orm import ArrayData, Float, Dict
-=======
 from aiida.orm import ArrayData, Float, Dict, List
->>>>>>> eb8e06d3
 from pymatgen.core.periodic_table import Element
 from itertools import combinations
 from pymatgen.analysis.phase_diagram import *
