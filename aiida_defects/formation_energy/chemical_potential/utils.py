# -*- coding: utf-8 -*-
########################################################################################
# Copyright (c), The AiiDA-Defects authors. All rights reserved.                       #
#                                                                                      #
# AiiDA-Defects is hosted on GitHub at https://github.com/ConradJohnston/aiida-defects #
# For further information on the license, see the LICENSE.txt file                     #
########################################################################################
from __future__ import absolute_import

from aiida.engine import calcfunction
import numpy as np
from pymatgen.core.composition import Composition
from aiida.orm import ArrayData, Float, Dict
from pymatgen import Element
from itertools import combinations
from pymatgen.analysis.phase_diagram import *
from pymatgen.entries.computed_entries import ComputedEntry

@calcfunction
def get_matrix_of_constraints(N_species, compound, dependent_element, column_order, formation_energy_dict):
    N_species = N_species.value
    compound = compound.value
    dependent_element = dependent_element.value
    column_order = column_order.get_dict()
    formation_energy_dict = formation_energy_dict.get_dict()

    compound_of_interest = Composition(compound)

    # Construct the 1st equation corresponding to the compound of interest
    eqns = np.zeros(N_species+1)
    for ele in compound_of_interest:
            eqns[column_order[ele.symbol]] = -1.0*compound_of_interest[ele]
    eqns[N_species] = -1.0*formation_energy_dict[compound]
    #self.ctx.first_eqn = eqns

    # Now loop through all the competing phases
    for key in formation_energy_dict:
        # if key != compound:
        if not same_composition(key, compound):
            tmp = np.zeros(N_species+1)
            temp_composition = Composition(key)
            for ele in temp_composition:
                tmp[column_order[ele.symbol]] = temp_composition[ele]
            tmp[N_species] = formation_energy_dict[key]
            eqns = np.vstack((eqns, tmp))
    #print(eqns)

    # Add constraints corresponding to the stability with respect to decomposition into
    # elements and combine it with the constraint on the stability of compound of interest
    for ele in compound_of_interest:
        if ele.symbol != dependent_element:
            tmp = np.zeros(N_species+1)
            tmp[column_order[ele.symbol]] = 1.0
            eqns = np.vstack((eqns, tmp))
            tmp = np.zeros(N_species+1)
            tmp[column_order[ele.symbol]] = -1.0
            tmp[N_species] = -1.*formation_energy_dict[compound]/compound_of_interest[ele]
            eqns = np.vstack((eqns, tmp))
    #print(eqns)

    # Eliminate the dependent element (variable) from the equations
    mask = eqns[1:, N_species-1] != 0.0
    eqns_0 = eqns[1:,:][mask]
    common_factor = compound_of_interest[dependent_element]/eqns_0[:, N_species-1]
    eqns_0 = eqns_0*np.reshape(common_factor, (len(common_factor), 1)) # Use broadcasting
    eqns_0 = (eqns_0+eqns[0,:])/np.reshape(common_factor, (len(common_factor), 1)) # Use broadcasting
    eqns[1:,:][mask] = eqns_0
    #print(eqns)

    # Removing column corresponding to the dependent element from the set of equations correponding to the constraints
    # that delineate the stability region
    matrix = np.delete(eqns, N_species-1, axis=1)
    matrix_data = ArrayData()
    matrix_data.set_array('data', matrix)
    return matrix_data

@calcfunction
def get_stability_corners(matrix_eqns, N_species, compound, tolerance):
    matrix_eqns = matrix_eqns.get_array('data')
    N_species = N_species.value
    tolerance = tolerance.value
    compound = compound.value

    ### Look at all combination of lines and find their intersections
    comb = combinations(np.arange(np.shape(matrix_eqns)[0]), N_species-1)
    intersecting_points = []
    for item in list(comb):
        try:
            point = np.linalg.solve(matrix_eqns[item,:-1], matrix_eqns[item,-1])
            intersecting_points.append(point)
        except np.linalg.LinAlgError:
            ### Singular matrix: lines are parallels therefore don't have any intersection
            pass

    ### Determine the points that form the 'corners' of stability region. These are intersecting point that verify all the constraints.
    intersecting_points = np.array(intersecting_points)
    get_constraint = np.dot(intersecting_points, matrix_eqns[:,:-1].T)
    check_constraint = (get_constraint - np.reshape(matrix_eqns[:,-1] ,(1, matrix_eqns.shape[0]))) <= tolerance
    bool_mask = [not(False in x) for x in check_constraint]
    corners_of_stability_region = intersecting_points[bool_mask]
    ### In some cases, we may have several solutions corresponding to the same points. Hence, the remove_duplicate method
    corners_of_stability_region = remove_duplicate(corners_of_stability_region)

    if corners_of_stability_region.size == 0:
        self.report('The stability region cannot be determined. The compound {} is probably unstable'.format(compound))
        return self.exit_codes.ERROR_CHEMICAL_POTENTIAL_FAILED

    ordered_stability_corner = ArrayData()
    ordered_stability_corner.set_array('data', Order_point_clockwise(corners_of_stability_region))
    #ordered_stability_corners = Order_point_clockwise(stability_data)
    #self.ctx.stability_corners = ordered_stability_corners
    
    #self.report('The stability corner is : {}'.format(ordered_stability_corners.get_array('data')))
    return ordered_stability_corner

@calcfunction
def get_center_of_stability(compound, dependent_element, stability_corners, N_species, matrix_eqns):
    '''
    Use to determine centroid (as oppose to center). The center is defined as the average coordinates of the corners 
    while a centroid is the average cooridinates of every point inside the polygone or polyhedron.
    For binary compounds, the stability region is a one-dimensional segment. The centroid coincides with the center.
    For ternary and quarternary compounds, the centroid is returned.
    For quinternary compound and hight, the center is returned.
    '''
    compound = compound.value
    dependent_element = dependent_element.value
    N_species = N_species.value
    stability_corners = stability_corners.get_array('data')
    matrix_eqns = matrix_eqns.get_array('data')

    if N_species == 2:
        ctr_stability = np.mean(stability_corners, axis=0) #without the dependent element
    else:
        grid = get_grid(stability_corners, matrix_eqns)
        ctr_stability = get_centroid(grid) #without the dependent element

    ### Add the corresponding chemical potential of the dependent element
    composition = Composition(compound)
    first_eqn = matrix_eqns[0]
    with_dependent = -1.0*(first_eqn[-1]-np.sum(ctr_stability*first_eqn[:-1]))/composition[dependent_element]
    centroid_of_stability = np.append(ctr_stability, with_dependent)
#    self.report('Centroid of the stability region is {}'.format(centroid_of_stability))

    ctrd = ArrayData()
    ctrd.set_array('data', centroid_of_stability)
    return ctrd


def get_e_above_hull(compound, element_list, formation_energy_dict):
    '''
    Get the energy above the convex hull. When the compound is unstable, e_hull > 0.
    '''
    composition = Composition(compound)
    mp_entries = []

    idx = 0
    for i, (material, Ef) in enumerate(formation_energy_dict.items()):
        if material == compound:
            idx = i
        mp_entries.append(ComputedEntry(Composition(material), Ef))
    for ref in element_list:
        mp_entries.append(ComputedEntry(Composition(ref.symbol), 0.0))
    #mp_entries.append(ComputedEntry(composition, E_formation))

    pd = PhaseDiagram(mp_entries)
    ehull = pd.get_e_above_hull(mp_entries[idx])

    return ehull

def same_composition(compound_1, compound_2):
        composition_1 = Composition(compound_1)
        composition_2 = Composition(compound_2)
        list_1 = [ele.symbol for ele in composition_1]
        list_2 = [ele.symbol for ele in composition_2]
        list_1.sort()
        list_2.sort()
        if list_1 != list_2:
                return False
        else:
                number_ele_1 = [composition_1[ele] for ele in list_1]
                number_ele_2 = [composition_2[ele] for ele in list_2]
                return number_ele_1 == number_ele_2

def is_point_in_array(ref_point, ref_array):
	for point in ref_array:
		if np.array_equal(ref_point, point):
			return True
	return False

def remove_duplicate(array):
        non_duplicate_array = []
        for point in array:
                if not is_point_in_array(point, non_duplicate_array):
                        non_duplicate_array.append(point)
        return np.array(non_duplicate_array)

def get_grid(stability_corners, matrix_eqns, N_point=50, tolerance=1E-4):
	xmin = np.amin(stability_corners[:,0])
	xmax = np.amax(stability_corners[:,0])
	ymin = np.amin(stability_corners[:,1])
	ymax = np.amax(stability_corners[:,1])
	x = np.linspace(xmin, xmax, N_point)
	y = np.linspace(ymin, ymax, N_point)
	
	dim = stability_corners.shape[1]
	if dim == 2:
		xx, yy = np.meshgrid(x, y)
		points = np.append(xx.reshape(-1,1),yy.reshape(-1,1),axis=1)
	elif dim == 3:
		zmin = np.amin(stability_corners[:,2])
		zmax = np.amax(stability_corners[:,2])
		z = np.linspace(zmin, zmax, N_point)
		xx, yy, zz = np.meshgrid(x, y, z)
		points = np.append(xx.reshape(-1,1),yy.reshape(-1,1),axis=1)
		points = np.append(points,zz.reshape(-1,1),axis=1)
	else:
		print('Not yet implemented for quinternary compounds and higher. Use center instead of centroid')
		return stability_corners

	get_constraint = np.dot(points, matrix_eqns[:,:-1].T)
	check_constraint = (get_constraint - np.reshape(matrix_eqns[:,-1] ,(1, matrix_eqns.shape[0]))) <= tolerance
	bool_mask = [not(False in x) for x in check_constraint]
	points_in_stable_region = points[bool_mask]

	return points_in_stable_region

def get_centroid(stability_region):
	return np.mean(stability_region, axis=0)

def Order_point_clockwise(points):
#    points = points.get_array('data')
    if len(points[0]) == 1:
        points_order = points
    else:
        center = np.mean(points, axis=0)
        # compute angle
        t = np.arctan2(points[:,0]-center[0], points[:,1]-center[1])
        sort_t = np.sort(t)
        t = list(t)
        u = [t.index(element) for element in sort_t]
<<<<<<< HEAD
    points_order = points[u]
=======
        points_order = points[u]
>>>>>>> 95c47a5d
#    ordered_points = ArrayData()
#    ordered_points.set_array('data', points_order)
#    return ordered_points
    return points_order

@calcfunction
def get_chemical_potential(centroid, ref_energy, column_order):
    centroid = centroid.get_array('data')
    ref_energy = ref_energy.get_dict()
    column_order = column_order.get_dict()
    chem_pot = {}
    for element in column_order.keys():
        chem_pot[element] = ref_energy[element]+centroid[column_order[element]]
    return Dict(dict=chem_pot)<|MERGE_RESOLUTION|>--- conflicted
+++ resolved
@@ -109,7 +109,7 @@
     ordered_stability_corner.set_array('data', Order_point_clockwise(corners_of_stability_region))
     #ordered_stability_corners = Order_point_clockwise(stability_data)
     #self.ctx.stability_corners = ordered_stability_corners
-    
+
     #self.report('The stability corner is : {}'.format(ordered_stability_corners.get_array('data')))
     return ordered_stability_corner
 
@@ -201,7 +201,7 @@
 	ymax = np.amax(stability_corners[:,1])
 	x = np.linspace(xmin, xmax, N_point)
 	y = np.linspace(ymin, ymax, N_point)
-	
+
 	dim = stability_corners.shape[1]
 	if dim == 2:
 		xx, yy = np.meshgrid(x, y)
@@ -238,11 +238,7 @@
         sort_t = np.sort(t)
         t = list(t)
         u = [t.index(element) for element in sort_t]
-<<<<<<< HEAD
-    points_order = points[u]
-=======
         points_order = points[u]
->>>>>>> 95c47a5d
 #    ordered_points = ArrayData()
 #    ordered_points.set_array('data', points_order)
 #    return ordered_points
