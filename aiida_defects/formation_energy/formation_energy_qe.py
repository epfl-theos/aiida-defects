# -*- coding: utf-8 -*-
########################################################################################
# Copyright (c), The AiiDA-Defects authors. All rights reserved.                       #
#                                                                                      #
# AiiDA-Defects is hosted on GitHub at https://github.com/ConradJohnston/aiida-defects #
# For further information on the license, see the LICENSE.txt file                     #
########################################################################################
from __future__ import absolute_import

import numpy as np

from aiida import orm
from aiida.engine import WorkChain, calcfunction, ToContext, if_, submit
from aiida.plugins import CalculationFactory, WorkflowFactory
from aiida_quantumespresso.workflows.pw.base import PwBaseWorkChain
from aiida_quantumespresso.workflows.pw.relax import PwRelaxWorkChain
from aiida_quantumespresso.workflows.protocols.utils import recursive_merge
from aiida_quantumespresso.common.types import RelaxType

from aiida_defects.formation_energy.formation_energy_base import FormationEnergyWorkchainBase
from aiida_defects.formation_energy.utils import run_pw_calculation
from .utils import get_vbm, get_raw_formation_energy, get_corrected_formation_energy, get_corrected_aligned_formation_energy

PpCalculation = CalculationFactory('quantumespresso.pp')

class FormationEnergyWorkchainQE(FormationEnergyWorkchainBase):
    """
    Compute the formation energy for a given defect using QuantumESPRESSO
    """
    @classmethod
    def define(cls, spec):
        super(FormationEnergyWorkchainQE, cls).define(spec)

        # DFT and DFPT calculations with QuantumESPRESSO are handled with different codes, so here
        # we keep track of things with two separate namespaces. An additional code, and an additional
        # namespace, is used for postprocessing
        spec.input_namespace('qe.dft.supercell',
            help="Inputs for DFT calculations on supercells")
        spec.input_namespace('qe.dft.unitcell', required=False,
            help="Inputs for a DFT calculation on an alternative host cell for use with DFPT")
        spec.input_namespace('qe.dfpt',
            help="Inputs for DFPT calculation for calculating the relative permittivity of the host material")
        spec.input_namespace('qe.pp',
            help="Inputs for postprocessing calculations")


        # What calculations to run
        spec.input('run_pw_host', valid_type=orm.Bool, required=True)  # TODO: Check why these are here - for restarts?
        spec.input('run_pw_defect_q0', valid_type=orm.Bool, required=True)
        spec.input('run_pw_defect_q', valid_type=orm.Bool, required=True)
        spec.input('run_v_host', valid_type=orm.Bool, required=True)
        spec.input('run_v_defect_q0', valid_type=orm.Bool, required=True)
        spec.input('run_v_defect_q', valid_type=orm.Bool, required=True)
        spec.input('run_rho_host', valid_type=orm.Bool, required=True)
        spec.input('run_rho_defect_q0', valid_type=orm.Bool, required=True)
        spec.input('run_rho_defect_q', valid_type=orm.Bool, required=True)
        spec.input('run_dfpt', valid_type=orm.Bool, required=True)

        spec.input('host_node', valid_type=orm.Int, required=False)  # TODO: Need to look at this if this is intended for passing parent calcs
        spec.input('defect_q0_node', valid_type=orm.Int, required=False)
        spec.input('defect_q_node', valid_type=orm.Int, required=False)
        spec.input('v_host_node', valid_type=orm.Int, required=False)
        spec.input('v_defect_q0_node', valid_type=orm.Int, required=False)
        spec.input('v_defect_q_node', valid_type=orm.Int, required=False)
        spec.input('rho_host_node', valid_type=orm.Int, required=False)
        spec.input('rho_defect_q0_node', valid_type=orm.Int, required=False)
        spec.input('rho_defect_q_node', valid_type=orm.Int, required=False)
        spec.input("relaxation_scheme", valid_type=orm.Str, required=False,
            default=lambda: orm.Str('vc-relax'),
            help="Option to relax the cell. Possible options are : ['fixed', 'relax', 'vc-relax']")

        # DFT inputs (PW.x)
        spec.input("qe.dft.supercell.code", valid_type=orm.Code,
            help="The pw.x code to use for the calculations")
        spec.input("qe.dft.supercell.parameters", valid_type=orm.Dict, required=False,
            help="Parameters for the PWSCF calcuations. Some will be set automatically")
        spec.input("qe.dft.supercell.scheduler_options", valid_type=orm.Dict,
            help="Scheduler options for the PW.x calculations")
<<<<<<< HEAD
        spec.input_namespace("qe.dft.supercell.pseudopotentials", valid_type=orm.UpfData, dynamic=True,
            help="The pseudopotential family for use with the code, if required")
=======
        spec.input("qe.dft.supercell.settings", valid_type=orm.Dict,
            help="Settings for the PW.x calculations")
        spec.input("qe.dft.supercell.pseudopotential_family", valid_type=orm.Str,
            help="The pseudopotential family for use with the code")
>>>>>>> 95c47a5d

        # DFT inputs (PW.x) for the unitcell calculation for the dielectric constant
        spec.input("qe.dft.unitcell.code", valid_type=orm.Code,
            help="The pw.x code to use for the calculations")
        spec.input("qe.dft.unitcell.parameters",
<<<<<<< HEAD
            valid_type=orm.Dict,
            help="Parameters for the PWSCF calculations. Some will be set automatically")
=======
            valid_type=orm.Dict, required=False,
            help="Parameters for the PWSCF calcuations. Some will be set automatically")
>>>>>>> 95c47a5d
        spec.input("qe.dft.unitcell.scheduler_options",
            valid_type=orm.Dict,
            help="Scheduler options for the PW.x calculations")
        spec.input("qe.dft.unitcell.settings", valid_type=orm.Dict,
            help="Settings for the PW.x calculations")
        spec.input("qe.dft.unitcell.pseudopotential_family", valid_type=orm.Str,
            help="The pseudopotential family for use with the code")
    
        # Postprocessing inputs (PP.x)
        spec.input("qe.pp.code",
            valid_type=orm.Code,
            help="The pp.x code to use for the calculations")
        spec.input("qe.pp.scheduler_options",
            valid_type=orm.Dict,
            help="Scheduler options for the PP.x calculations")

        # DFPT inputs (PH.x)
        spec.input("qe.dfpt.code",
            valid_type=orm.Code,
            help="The ph.x code to use for the calculations")
        spec.input("qe.dfpt.scheduler_options",
            valid_type=orm.Dict,
            help="Scheduler options for the PH.x calculations")

        spec.outline(
            cls.setup,
            if_(cls.if_run_chem_pot_wc)(
                cls.run_chemical_potential_workchain,
            ),
            cls.check_chemical_potential_workchain,
            if_(cls.correction_required)(
                if_(cls.is_gaussian_scheme)(
                    cls.prep_dft_calcs_gaussian_correction,
                    cls.check_dft_calcs_gaussian_correction,
                    cls.get_dft_potentials_gaussian_correction,
                    cls.check_dft_potentials_gaussian_correction,
                    cls.get_charge_density,
                    cls.check_charge_density_calculations,
                    if_(cls.if_run_dfpt)(
                        cls.prep_hostcell_calc_for_dfpt,
                        cls.check_hostcell_calc_for_dfpt,
                        cls.prep_calc_dfpt_calculation,
                    ),
                    cls.get_permittivity,
                    cls.run_gaussian_correction_workchain),
                if_(cls.is_point_scheme)(
                    cls.raise_not_implemented
                    #cls.prepare_point_correction_workchain,
                    #cls.run_point_correction_workchain),
                ),
                cls.check_correction_workchain),
            cls.compute_formation_energy
        )

    def prep_dft_calcs_gaussian_correction(self):
        """
        Get the required inputs for the Gaussian Countercharge correction workchain.
        This method runs the required calculations to generate the energies and potentials
        for the Gaussian scheme.
        """

        self.report("Setting up the Gaussian Countercharge correction workchain")
<<<<<<< HEAD

        pw_inputs = self.inputs.qe.dft.supercell.code.get_builder()
        pw_inputs.pseudos = self.inputs.qe.dft.supercell.pseudopotentials
        pw_inputs.kpoints = self.inputs.qe.dft.supercell.kpoints
        pw_inputs.metadata = self.inputs.qe.dft.supercell.scheduler_options.get_dict()

        parameters = self.inputs.qe.dft.supercell.parameters.get_dict()

        # We set 'tot_charge' later so throw an error if the user tries to set it to avoid
        # any ambiguity or unseen modification of user input
        if 'tot_charge' in parameters['SYSTEM']:
            self.report('You cannot set the "tot_charge" PW.x parameter explicitly')
            return self.exit_codes.ERROR_PARAMETER_OVERRIDE
=======
        
        relax_type = {'fixed': RelaxType.NONE, 'relax': RelaxType.POSITIONS, 'vc-relax': RelaxType.POSITIONS_CELL}

        overrides = {
                'base':{
                    # 'pseudo_family': self.inputs.qe.dft.supercell.pseudopotential_family.value,
                    'pw': {
                    	'parameters': {},
                        # 'metadata': self.inputs.qe.dft.supercell.scheduler_options.get_dict(),
                        'settings': self.inputs.qe.dft.supercell.settings.get_dict(),
                        }
                    },
                'base_final_scf':{
                    # 'pseudo_family': self.inputs.qe.dft.supercell.pseudopotential_family.value,
                    'pw': {
                    	'parameters': {},
                        # 'metadata': self.inputs.qe.dft.supercell.scheduler_options.get_dict(),
                        'settings': self.inputs.qe.dft.supercell.settings.get_dict(),
                        }
                    },
                'clean_workdir' : orm.Bool(False),
                }

        if 'pseudopotential_family' in self.inputs.qe.dft.supercell:
        	overrides['base']['pseudo_family'] = self.inputs.qe.dft.supercell.pseudopotential_family.value
        	overrides['base_final_scf']['pseudo_family'] = self.inputs.qe.dft.supercell.pseudopotential_family.value
        if 'parameters' in self.inputs.qe.dft.supercell:
            overrides['base']['pw']['parameters'] = self.inputs.qe.dft.supercell.parameters.get_dict()
            overrides['base_final_scf']['pw']['parameters'] = self.inputs.qe.dft.supercell.parameters.get_dict()
        # else:
        #     overrides['base']['pw']['parameters'] = {}
        #     overrides['base_final_scf']['pw']['parameters'] = {}
>>>>>>> 95c47a5d

        # Host structure
        if self.inputs.run_pw_host:
            inputs = PwRelaxWorkChain.get_builder_from_protocol(
                    code = self.inputs.qe.dft.supercell.code,
                    structure = self.inputs.host_structure,
                    overrides = overrides,
                    relax_type = relax_type[self.inputs.relaxation_scheme.value]
                    )

            inputs['base']['pw']['metadata'] = self.inputs.qe.dft.supercell.scheduler_options.get_dict()
            inputs['base']['pw']['settings'] = self.inputs.qe.dft.supercell.settings
            inputs['base_final_scf']['pw']['metadata'] = self.inputs.qe.dft.supercell.scheduler_options.get_dict()
            inputs['base_final_scf']['pw']['settings'] = self.inputs.qe.dft.supercell.settings

            #future = self.submit(PwRelaxWorkChain, **inputs)
            future = self.submit(inputs)
            self.report(
                'Launching PWSCF for the host structure (PK={}) with charge {} (PK={})'
                .format(self.inputs.host_structure.pk, "0.0", future.pk))
            self.to_context(**{'calc_host': future})

        # Defect structure; neutral charge state
        if self.inputs.run_pw_defect_q0:
            inputs = PwRelaxWorkChain.get_builder_from_protocol(
                    code = self.inputs.qe.dft.supercell.code,
                    structure = self.inputs.defect_structure,
                    overrides = overrides,
                    relax_type = relax_type[self.inputs.relaxation_scheme.value]
                    )

            inputs['base']['pw']['metadata'] = self.inputs.qe.dft.supercell.scheduler_options.get_dict()
            inputs['base']['pw']['settings'] = self.inputs.qe.dft.supercell.settings
            inputs['base_final_scf']['pw']['metadata'] = self.inputs.qe.dft.supercell.scheduler_options.get_dict()
            inputs['base_final_scf']['pw']['settings'] = self.inputs.qe.dft.supercell.settings

            #future = self.submit(PwRelaxWorkChain, **inputs)
            future = self.submit(inputs)
            self.report(
                'Launching PWSCF for the defect structure (PK={}) with charge {} (PK={})'
                .format(self.inputs.defect_structure.pk, "0.0", future.pk))
            self.to_context(**{'calc_defect_q0': future})

        # Defect structure; target charge state
        if self.inputs.run_pw_defect_q:
            overrides['base']['pw']['parameters'] = recursive_merge(overrides['base']['pw']['parameters'], {'SYSTEM':{'tot_charge': self.inputs.defect_charge.value}})
            overrides['base_final_scf']['pw']['parameters'] = recursive_merge(overrides['base_final_scf']['pw']['parameters'], {'SYSTEM':{'tot_charge': self.inputs.defect_charge.value}})

            inputs = PwRelaxWorkChain.get_builder_from_protocol(
                    code = self.inputs.qe.dft.supercell.code,
                    structure = self.inputs.defect_structure,
                    overrides = overrides,
                    relax_type = relax_type[self.inputs.relaxation_scheme.value]
                    )

            inputs['base']['pw']['metadata'] = self.inputs.qe.dft.supercell.scheduler_options.get_dict()
            inputs['base']['pw']['settings'] = self.inputs.qe.dft.supercell.settings
            inputs['base_final_scf']['pw']['metadata'] = self.inputs.qe.dft.supercell.scheduler_options.get_dict()
            inputs['base_final_scf']['pw']['settings'] = self.inputs.qe.dft.supercell.settings

            #future = self.submit(PwRelaxWorkChain, **inputs)
            future = self.submit(inputs)
            self.report(
                'Launching PWSCF for the defect structure (PK={}) with charge {} (PK={})'
                .format(self.inputs.defect_structure.pk, self.inputs.defect_charge.value, future.pk))
            self.to_context(**{'calc_defect_q': future})
                
    def check_dft_calcs_gaussian_correction(self):
        """
        Check if the required calculations for the Gaussian Countercharge correction workchain
        have finished correctly.
        """

        # Host
        if self.inputs.run_pw_host:
            host_calc = self.ctx['calc_host']
            if host_calc.is_finished_ok:
                self.ctx.host_energy = orm.Float(host_calc.outputs.output_parameters.get_dict()['energy']) # eV
                self.report('The energy of the host is: {} eV'.format(self.ctx.host_energy.value))
                #self.ctx.host_vbm = orm.Float(host_calc.outputs.output_band.get_array('bands')[0][-1]) # valence band maximum
                self.ctx.host_vbm = orm.Float(get_vbm(host_calc))
                self.report('The top of valence band is: {} eV'.format(self.ctx.host_vbm.value))
                is_insulator, band_gap = orm.nodes.data.array.bands.find_bandgap(host_calc.outputs.output_band)
                if not is_insulator:
                    self.report('WARNING! The ground state of the host structure is metallic!')
            else:
                self.report(
                    'PWSCF for the host structure has failed with status {}'.format(host_calc.exit_status))
                return self.exit_codes.ERROR_DFT_CALCULATION_FAILED
        else:
            HostNode = orm.load_node(self.inputs.host_node.value)
            self.ctx.host_energy = orm.Float(HostNode.outputs.output_parameters.get_dict()['energy']) # eV
            self.report('Extracting PWSCF for host structure with charge {} from node PK={}'
                    .format("0.0", self.inputs.host_node.value))
            self.report('The energy of the host is: {} eV'.format(self.ctx.host_energy.value))
            #self.ctx.host_vbm = orm.Float(HostNode.outputs.output_band.get_array('bands')[0][-1]) # eV
            self.ctx.host_vbm = orm.Float(get_vbm(HostNode))
            self.report('The top of valence band is: {} eV'.format(self.ctx.host_vbm.value))
            is_insulator, band_gap = orm.nodes.data.array.bands.find_bandgap(HostNode.outputs.output_band)
            if not is_insulator:
                self.report('WARNING! The ground state of the host structure is metallic!')
        
        # Defect (q=0)
        if self.inputs.run_pw_defect_q0:
            defect_q0_calc = self.ctx['calc_defect_q0']
            if not defect_q0_calc.is_finished_ok:
                self.report('PWSCF for the defect structure (with charge 0) has failed with status {}'.format(defect_q0_calc.exit_status))
                return self.exit_codes.ERROR_DFT_CALCULATION_FAILED
            else:
                self.report('The energy of neutral defect structure is: {} eV'.format(defect_q0_calc.outputs.output_parameters.get_dict()['energy']))
                is_insulator, band_gap = orm.nodes.data.array.bands.find_bandgap(defect_q0_calc.outputs.output_band)
                if not is_insulator:
                    self.report('WARNING! The ground state of neutral defect structure is metallic!')
        else:
            Defect_q0Node = orm.load_node(self.inputs.defect_q0_node.value)
            self.report('Extracting PWSCF for defect structure with charge {} from node PK={}'.format("0.0", self.inputs.defect_q0_node.value))
            self.report('The energy of neutral defect structure is: {} eV'.format(Defect_q0Node.outputs.output_parameters.get_dict()['energy']))
            is_insulator, band_gap = orm.nodes.data.array.bands.find_bandgap(Defect_q0Node.outputs.output_band)
            if not is_insulator:
                self.report('WARNING! The ground state of neutral defect structure is metallic!')

        # Defect (q=q)
        if self.inputs.run_pw_defect_q:
            defect_q_calc = self.ctx['calc_defect_q']
            if defect_q_calc.is_finished_ok:
                self.ctx.defect_energy = orm.Float(defect_q_calc.outputs.output_parameters.get_dict()['energy']) # eV
                self.report('The energy of defect structure with charge {} is: {} eV'.
                        format(self.inputs.defect_charge.value, defect_q_calc.outputs.output_parameters.get_dict()['energy']))
                is_insulator, band_gap = orm.nodes.data.array.bands.find_bandgap(defect_q_calc.outputs.output_band)
                if not is_insulator:
                    self.report('WARNING! The ground state of charged defect structure is metallic!')
            else:
                self.report(
                    'PWSCF for the defect structure (with charge {}) has failed with status {}'
                    .format(self.inputs.defect_charge.value, defect_q_calc.exit_status))
                return self.exit_codes.ERROR_DFT_CALCULATION_FAILED
        else:
            Defect_qNode = orm.load_node(self.inputs.defect_q_node.value)
            self.report('Extracting PWSCF for defect structure with charge {} from node PK={}'
                    .format(self.inputs.defect_charge.value, self.inputs.defect_q_node.value))
            self.ctx.defect_energy = orm.Float(Defect_qNode.outputs.output_parameters.get_dict()['energy']) # eV
            self.report('The energy of defect structure with charge {} is: {} eV'.
                    format(self.inputs.defect_charge.value, Defect_qNode.outputs.output_parameters.get_dict()['energy']))
            is_insulator, band_gap = orm.nodes.data.array.bands.find_bandgap(Defect_qNode.outputs.output_band)
            if not is_insulator:
                self.report('WARNING! The ground state of charged defect structure is metallic!')

    def get_dft_potentials_gaussian_correction(self):
        """
        Obtain the electrostatic potentials from the PWSCF calculations.
        """
        
        # User inputs
        pp_inputs = PpCalculation.get_builder()
        pp_inputs.code = self.inputs.qe.pp.code
        pp_inputs.metadata = self.inputs.qe.pp.scheduler_options.get_dict()

        # Fixed settings
        #pp_inputs.plot_number = orm.Int(0)  # Charge density
        #pp_inputs.plot_dimension = orm.Int(3)  # 3D

        parameters = orm.Dict(dict={
            'INPUTPP': {
                "plot_num" : 11,
            },
            'PLOT': {
                "iflag" : 3
            }
        })
        pp_inputs.parameters = parameters

        # Host
#        if self.inputs.run_pw_host:
#            pp_inputs.parent_folder = self.ctx['calc_host'].outputs.remote_folder
#        else:
#            HostNode = orm.load_node(int(self.inputs.host_node))
#            pp_inputs.parent_folder =  HostNode.outputs.remote_folder
        if self.inputs.run_v_host:
            if self.inputs.run_pw_host:
                pp_inputs.parent_folder = self.ctx['calc_host'].outputs.remote_folder
            else:
                temp_node = orm.load_node(self.inputs.host_node.value)
                pp_inputs.parent_folder = temp_node.outputs.remote_folder
            future = self.submit(PpCalculation, **pp_inputs)
            self.report('Launching PP.x for host structure (PK={}) with charge {} (PK={})'.
                format(self.inputs.host_structure.pk, "0.0", future.pk))
            self.to_context(**{'calc_v_host': future})
        else:
            self.ctx['calc_v_host'] = orm.load_node(self.inputs.v_host_node.value)

        # Defect (q=0)
        if self.inputs.run_v_defect_q0:
            if self.inputs.run_pw_defect_q0:
                pp_inputs.parent_folder = self.ctx['calc_defect_q0'].outputs.remote_folder
            else:
                temp_node = orm.load_node(self.inputs.defect_q0_node.value)
                pp_inputs.parent_folder = temp_node.outputs.remote_folder
            future = self.submit(PpCalculation, **pp_inputs)
            self.report('Launching PP.x for defect structure (PK={}) with charge {} (PK={})'
                .format(self.inputs.defect_structure.pk, "0.0", future.pk))
            self.to_context(**{'calc_v_defect_q0': future})
        else:
            self.ctx['calc_v_defect_q0'] = orm.load_node(self.inputs.v_defect_q0_node.value)


        # Defect (q=q)
        if self.inputs.run_v_defect_q:
            if self.inputs.run_pw_defect_q:
                pp_inputs.parent_folder = self.ctx['calc_defect_q'].outputs.remote_folder
            else:
                temp_node = orm.load_node(self.inputs.defect_q_node.value)
                pp_inputs.parent_folder = temp_node.outputs.remote_folder
            future = self.submit(PpCalculation, **pp_inputs)
            self.report('Launching PP.x for defect structure (PK={}) with charge {} (PK={})'
                .format(self.inputs.defect_structure.pk, self.inputs.defect_charge.value, future.pk))
            self.to_context(**{'calc_v_defect_q': future})
        else:
            self.ctx['calc_v_defect_q'] = orm.load_node(self.inputs.v_defect_q_node.value)

    def check_dft_potentials_gaussian_correction(self):
        """
        Check if the required calculations for the Gaussian Countercharge correction workchain
        have finished correctly.
        """

        # Host
        host_pp = self.ctx['calc_v_host']
        if host_pp.is_finished_ok:
            data_array = host_pp.outputs.output_data.get_array('data')
            v_data = orm.ArrayData()
            v_data.set_array('data', data_array)
            self.ctx.v_host = v_data
        else:
            self.report(
                'Post processing for the host structure has failed with status {}'.format(host_pp.exit_status))
            return self.exit_codes.ERROR_PP_CALCULATION_FAILED

        # Defect (q=0)
        defect_q0_pp = self.ctx['calc_v_defect_q0']
        if defect_q0_pp.is_finished_ok:
            data_array = defect_q0_pp.outputs.output_data.get_array('data')
            v_data = orm.ArrayData()
            v_data.set_array('data', data_array)
            self.ctx.v_defect_q0 = v_data
        else:
            self.report(
                'Post processing for the defect structure (with charge 0) has failed with status {}'
                .format(defect_q0_pp.exit_status))
            return self.exit_codes.ERROR_PP_CALCULATION_FAILED

        # Defect (q=q)
        defect_q_pp = self.ctx['calc_v_defect_q']
        if defect_q_pp.is_finished_ok:
            data_array = defect_q_pp.outputs.output_data.get_array('data')
            v_data = orm.ArrayData()
            v_data.set_array('data', data_array)
            self.ctx.v_defect_q = v_data
        else:
            self.report(
                'Post processing for the defect structure (with charge {}) has failed with status {}'
                .format(self.inputs.defect_charge.value,defect_q_pp.exit_status))
            return self.exit_codes.ERROR_PP_CALCULATION_FAILED

    def get_kohn_sham_potentials(self):
        """
        Obtain the electrostatic potentials from the PWSCF calculations.
        """
        # User inputs
        pp_inputs = self.inputs.qe.pp.code.get_builder()
        pp_inputs.metadata = self.inputs.qe.pp.scheduler_options.get_dict()

        # Fixed settings
        pp_inputs.plot_number = orm.Int(1)  # Kohn-Sham potential
        pp_inputs.plot_dimension = orm.Int(3)  # 3D

        # Host
        if self.inputs.run_pw_host:
            pp_inputs.parent_folder = self.ctx['calc_host'].outputs.remote_folder
        else:
            HostNode = orm.load_node(self.inputs.host_node.value)
            pp_inputs.parent_folder =  HostNode.outputs.remote_folder

        future = self.submit(pp_inputs)
        self.report('Extracting Kohn-Sham potential of host structure (PK={}) with charge {} (PK={})'.
            format(self.inputs.host_structure.pk, "0.0", future.pk))
        self.to_context(**{'V_KS_host': future})

        # Defect (q=q)
        if self.inputs.run_pw_defect_q:
            pp_inputs.parent_folder = self.ctx['calc_defect_q'].outputs.remote_folder
        else:
            Defect_qNode = orm.load_node(self.inputs.defect_q_node.value)
            pp_inputs.parent_folder = Defect_qNode.outputs.remote_folder
            
        future = self.submit(pp_inputs)
        self.report('Extracting Kohn-Sham potential of defect structure (PK={}) with charge {} (PK={})'
            .format(self.inputs.defect_structure.pk, self.inputs.defect_charge.value, future.pk))
        self.to_context(**{'V_KS_defect_q': future})

    def get_charge_density(self):
        """
        Obtain the electrostatic potentials from the PWSCF calculations.
        """

        # User inputs
        pp_inputs = PpCalculation.get_builder()
        pp_inputs.code = self.inputs.qe.pp.code
        pp_inputs.metadata = self.inputs.qe.pp.scheduler_options.get_dict()

        # Fixed settings
        #pp_inputs.plot_number = orm.Int(0)  # Charge density
        #pp_inputs.plot_dimension = orm.Int(3)  # 3D

        parameters = orm.Dict(dict={
            'INPUTPP': {
                "plot_num" : 0,
            },
            'PLOT': {
                "iflag" : 3
            }
        })
        pp_inputs.parameters = parameters

        # Host
        if self.inputs.run_rho_host:
            if self.inputs.run_pw_host:
                pp_inputs.parent_folder = self.ctx['calc_host'].outputs.remote_folder
            else:
                temp_node = orm.load_node(self.inputs.host_node.value)
                pp_inputs.parent_folder = temp_node.outputs.remote_folder
            future = self.submit(PpCalculation, **pp_inputs)
            self.report('Launching PP.x for charge density of host structure (PK={}) with charge {} (PK={})'
                .format(self.inputs.host_structure.pk, "0.0", future.pk))
            self.to_context(**{'calc_rho_host': future})
        else:
            self.ctx['calc_rho_host'] = orm.load_node(self.inputs.rho_host_node.value)

        # Defect (q=0)
        if self.inputs.run_rho_defect_q0:
            if self.inputs.run_pw_defect_q0:
                pp_inputs.parent_folder = self.ctx['calc_defect_q0'].outputs.remote_folder
            else:
                temp_node = orm.load_node(self.inputs.defect_q0_node.value)
                pp_inputs.parent_folder = temp_node.outputs.remote_folder
            future = self.submit(PpCalculation, **pp_inputs)
            self.report('Launching PP.x for charge density of defect structure (PK={}) with charge {} (PK={})'
                .format(self.inputs.defect_structure.pk, "0.0", future.pk))
            self.to_context(**{'calc_rho_defect_q0': future})
        else:
            self.ctx['calc_rho_defect_q0'] = orm.load_node(self.inputs.rho_defect_q0_node.value)

        # Defect (q=q)
        if self.inputs.run_rho_defect_q:
            if self.inputs.run_pw_defect_q:
                pp_inputs.parent_folder = self.ctx['calc_defect_q'].outputs.remote_folder
            else:
                temp_node = orm.load_node(self.inputs.defect_q_node.value)
                pp_inputs.parent_folder = temp_node.outputs.remote_folder
            future = self.submit(PpCalculation, **pp_inputs)
            self.report('Launching PP.x for charge density of defect structure (PK={}) with charge {} (PK={})'
                .format(self.inputs.defect_structure.pk, self.inputs.defect_charge.value, future.pk))
            self.to_context(**{'calc_rho_defect_q': future})
        else:
            self.ctx['calc_rho_defect_q'] = orm.load_node(self.inputs.rho_defect_q_node.value)

    def check_charge_density_calculations(self):
        """
        Check if the required calculations for the Gaussian Countercharge correction workchain
        have finished correctly.
        """

        # Host
        host_pp = self.ctx['calc_rho_host']
        if host_pp.is_finished_ok:
            data_array = host_pp.outputs.output_data.get_array('data')
            v_data = orm.ArrayData()
            v_data.set_array('data', data_array)
            self.ctx.rho_host = v_data
        else:
            self.report(
                'Post processing for the host structure has failed with status {}'.format(host_pp.exit_status))
            return self.exit_codes.ERROR_PP_CALCULATION_FAILED

        # Defect (q=0)
        defect_q0_pp = self.ctx['calc_rho_defect_q0']
        if defect_q0_pp.is_finished_ok:
            data_array = defect_q0_pp.outputs.output_data.get_array('data')
            v_data = orm.ArrayData()
            v_data.set_array('data', data_array)
            self.ctx.rho_defect_q0 = v_data
        else:
            self.report(
                'Post processing for the defect structure (with charge 0) has failed with status {}'
                .format(defect_q0_pp.exit_status))
            return self.exit_codes.ERROR_PP_CALCULATION_FAILED

        # Defect (q=q)
        defect_q_pp = self.ctx['calc_rho_defect_q']
        if defect_q_pp.is_finished_ok:
            data_array = defect_q_pp.outputs.output_data.get_array('data')
            v_data = orm.ArrayData()
            v_data.set_array('data', data_array)
            self.ctx.rho_defect_q = v_data
        else:
            self.report(
                'Post processing for the defect structure (with charge 0) has failed with status {}'
                .format(defect_q_pp.exit_status))
            return self.exit_codes.ERROR_PP_CALCULATION_FAILED

    def prep_hostcell_calc_for_dfpt(self):
        """
        Run a DFT calculation on the structure to be used for the computation of the
        dielectric constant
        """
        self.report("An alternative unit cell has been requested")

        # Another code may be desirable - N.B. in AiiDA a code refers to a specific
        # executable on a specific computer. As the PH calculation may have to be run on
        # an HPC cluster, the PW calculation must be run on the same machine and so this
        # may necessitate that a different code is used than that for the supercell calculations.

        relax_type = {'fixed': RelaxType.NONE, 'relax': RelaxType.POSITIONS, 'vc-relax': RelaxType.POSITIONS_CELL}

        overrides = {
                'base':{
                    # 'pseudo_family': self.inputs.qe.dft.unitcell.pseudopotential_family.value,
                    'pw': {
                    	'parameters': {},
                        # 'metadata': self.inputs.qe.dft.unitcell.scheduler_options.get_dict(),
                        'settings': self.inputs.qe.dft.unitcell.settings.get_dict(),
                        }
                    },
                'base_final_scf':{
                    # 'pseudo_family': self.inputs.qe.dft.unitcell.pseudopotential_family.value,
                    'pw': {
                    	'parameters': {},
                        # 'metadata': self.inputs.qe.dft.unitcell.scheduler_options.get_dict(),
                        'settings': self.inputs.qe.dft.unitcell.settings.get_dict(),
                        }
                    },
                'clean_workdir' : orm.Bool(False),
                }

        if 'pseudopotential_family' in self.inputs.qe.dft.unitcell:
        	overrides['base']['pseudo_family'] = self.inputs.qe.dft.unitcell.pseudopotential_family.value
        	overrides['base_final_scf']['pseudo_family'] = self.inputs.qe.dft.unitcell.pseudopotential_family.value
        if 'parameters' in self.inputs.qe.dft.unitcell:
            overrides['base']['pw']['parameters'] = self.inputs.qe.dft.unitcell.parameters.get_dict()
            overrides['base_final_scf']['pw']['parameters'] = self.inputs.qe.dft.unitcell.parameters.get_dict()

        inputs = PwRelaxWorkChain.get_builder_from_protocol(
                    code = self.inputs.qe.dft.unitcell.code,
                    structure = self.inputs.host_unitcell,
                    overrides = overrides,
                    relax_type = relax_type[self.inputs.relaxation_scheme.value]
                    )

        inputs['base']['pw']['metadata'] = self.inputs.qe.dft.unitcell.scheduler_options.get_dict()
        inputs['base']['pw']['settings'] = self.inputs.qe.dft.unitcell.settings
        inputs['base_final_scf']['pw']['metadata'] = self.inputs.qe.dft.unitcell.scheduler_options.get_dict()
        inputs['base_final_scf']['pw']['settings'] = self.inputs.qe.dft.unitcell.settings

        #future = self.submit(PwRelaxWorkChain, **inputs)
        future = self.submit(inputs)
        self.report(
            'Launching PWSCF for host unitcell structure (PK={}) at node (PK={})'.
            format(self.inputs.host_unitcell.pk, future.pk))
        self.to_context(**{'calc_host_unitcell': future})

    def check_hostcell_calc_for_dfpt(self):
        """
        Check if the DFT calculation to be used for the computation of the
        dielectric constant has completed successfully.
        """

        host_unitcell_calc = self.ctx['calc_host_unitcell']
        if not host_unitcell_calc.is_finished_ok:
            self.report(
                'PWSCF for the host unitcell structure has failed with status {}'.
                format(host_unitcell_calc.exit_status))
            return self.exit_codes.ERROR_DFT_CALCULATION_FAILED

    def prep_calc_dfpt_calculation(self):
        """
        Run a DFPT calculation to compute the dielectric constant for the pristine material
        """

        ph_inputs = self.inputs.qe.dfpt.code.get_builder()

        # Setting up the calculation depends on whether the parent SCF calculation is either
        # the host supercell or an alternative host unitcell
        if self.inputs.host_unitcell:
            ph_inputs.parent_folder = self.ctx['calc_host_unitcell'].outputs.remote_folder
        else:
            ph_inputs.parent_folder = self.ctx['calc_host'].outputs.remote_folder

        parameters = orm.Dict(dict={
            'INPUTPH': {
                "tr2_ph" : 1e-16,
                'epsil': True,
                'trans': False
            }
        })
        ph_inputs.parameters = parameters

        # Set the q-points for a Gamma-point calculation
        # N.B. Setting a 1x1x1 mesh is not equivalent as this will trigger a full phonon dispersion calculation
        qpoints = orm.KpointsData()
        if self.inputs.host_unitcell:
            qpoints.set_cell_from_structure(structuredata=self.ctx['calc_host_unitcell'].inputs.structure)
        else:
            qpoints.set_cell_from_structure(structuredata=self.ctx['calc_host'].inputs.structure)
        qpoints.set_kpoints([[0.,0.,0.]])
        qpoints.get_kpoints(cartesian=True)
        ph_inputs.qpoints = qpoints

        ph_inputs.metadata = self.inputs.qe.dfpt.scheduler_options.get_dict()

        future = self.submit(ph_inputs)
        self.report('Launching PH for host structure (PK={})'.format(self.inputs.host_structure.pk, future.pk))
        self.to_context(**{'calc_dfpt': future})

    def get_permittivity(self):
        """
        Compute the dielectric constant to be used in the correction
        """
        if self.inputs.run_dfpt:
            dfpt_calc = self.ctx['calc_dfpt']
            if dfpt_calc.is_finished_ok:
                epsilion_tensor = np.array(dfpt_calc.outputs.output_parameters.get_dict()['dielectric_constant'])
                self.ctx.epsilon = orm.Float(np.trace(epsilion_tensor/3.))
                self.report('The computed relative permittivity is {}'.format(self.ctx.epsilon.value))
            else:
                self.report(
                    'PH for the host structure has failed with status {}'.format(dfpt_calc.exit_status))
                return self.exit_codes.ERROR_DFPT_CALCULATION_FAILED
        else:
            self.ctx.epsilon = self.inputs.epsilon
<|MERGE_RESOLUTION|>--- conflicted
+++ resolved
@@ -76,27 +76,17 @@
             help="Parameters for the PWSCF calcuations. Some will be set automatically")
         spec.input("qe.dft.supercell.scheduler_options", valid_type=orm.Dict,
             help="Scheduler options for the PW.x calculations")
-<<<<<<< HEAD
-        spec.input_namespace("qe.dft.supercell.pseudopotentials", valid_type=orm.UpfData, dynamic=True,
-            help="The pseudopotential family for use with the code, if required")
-=======
         spec.input("qe.dft.supercell.settings", valid_type=orm.Dict,
             help="Settings for the PW.x calculations")
         spec.input("qe.dft.supercell.pseudopotential_family", valid_type=orm.Str,
             help="The pseudopotential family for use with the code")
->>>>>>> 95c47a5d
 
         # DFT inputs (PW.x) for the unitcell calculation for the dielectric constant
         spec.input("qe.dft.unitcell.code", valid_type=orm.Code,
             help="The pw.x code to use for the calculations")
         spec.input("qe.dft.unitcell.parameters",
-<<<<<<< HEAD
-            valid_type=orm.Dict,
-            help="Parameters for the PWSCF calculations. Some will be set automatically")
-=======
             valid_type=orm.Dict, required=False,
             help="Parameters for the PWSCF calcuations. Some will be set automatically")
->>>>>>> 95c47a5d
         spec.input("qe.dft.unitcell.scheduler_options",
             valid_type=orm.Dict,
             help="Scheduler options for the PW.x calculations")
@@ -159,21 +149,6 @@
         """
 
         self.report("Setting up the Gaussian Countercharge correction workchain")
-<<<<<<< HEAD
-
-        pw_inputs = self.inputs.qe.dft.supercell.code.get_builder()
-        pw_inputs.pseudos = self.inputs.qe.dft.supercell.pseudopotentials
-        pw_inputs.kpoints = self.inputs.qe.dft.supercell.kpoints
-        pw_inputs.metadata = self.inputs.qe.dft.supercell.scheduler_options.get_dict()
-
-        parameters = self.inputs.qe.dft.supercell.parameters.get_dict()
-
-        # We set 'tot_charge' later so throw an error if the user tries to set it to avoid
-        # any ambiguity or unseen modification of user input
-        if 'tot_charge' in parameters['SYSTEM']:
-            self.report('You cannot set the "tot_charge" PW.x parameter explicitly')
-            return self.exit_codes.ERROR_PARAMETER_OVERRIDE
-=======
         
         relax_type = {'fixed': RelaxType.NONE, 'relax': RelaxType.POSITIONS, 'vc-relax': RelaxType.POSITIONS_CELL}
 
@@ -206,7 +181,6 @@
         # else:
         #     overrides['base']['pw']['parameters'] = {}
         #     overrides['base_final_scf']['pw']['parameters'] = {}
->>>>>>> 95c47a5d
 
         # Host structure
         if self.inputs.run_pw_host:
