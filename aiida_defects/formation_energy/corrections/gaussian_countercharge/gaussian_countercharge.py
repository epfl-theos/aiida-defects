# -*- coding: utf-8 -*-
########################################################################################
# Copyright (c), The AiiDA-Defects authors. All rights reserved.                       #
#                                                                                      #
# AiiDA-Defects is hosted on GitHub at https://github.com/ConradJohnston/aiida-defects #
# For further information on the license, see the LICENSE.txt file                     #
########################################################################################
from __future__ import absolute_import

from aiida.engine import WorkChain, calcfunction, ToContext, while_, if_
from aiida import orm

from aiida_defects.formation_energy.potential_alignment.potential_alignment import PotentialAlignmentWorkchain
from .model_potential.model_potential import ModelPotentialWorkchain
from aiida_defects.formation_energy.potential_alignment.utils import get_potential_difference
from .utils import get_total_correction, get_alignment, get_total_alignment, get_charge_model_fit, fit_energies, calc_correction, is_gaussian_isotrope
from qe_tools import CONSTANTS
import numpy as np 

class GaussianCounterChargeWorkchain(WorkChain):
    """
    Compute the electrostatic correction for charged defects according to the
    Guassian counter-charge method.
    Here we implement the Komsa-Pasquarello method (https://doi.org/10.1103/PhysRevLett.110.095505),
    which is itself based on the Freysoldt method
    (https://doi.org/10.1103/PhysRevLett.102.016402).
    """
    @classmethod
    def define(cls, spec):
        super(GaussianCounterChargeWorkchain, cls).define(spec)

        spec.input("host_structure",
            valid_type=orm.StructureData,
            help="The structure of the host system.")
        spec.input("defect_charge",
            valid_type=orm.Float,
            help="The target defect charge state.")
        spec.input("defect_site",
            valid_type=orm.List,
            help="Defect site position in crystal coordinates.")
        spec.input("epsilon",
            valid_type=orm.ArrayData,
            help="Dielectric tensor (3x3) for the host material.")
        spec.input("model_iterations_required",
            valid_type=orm.Int,
            default=lambda: orm.Int(3),
            help="The number of model charge systems to compute. More may improve convergence.")
        spec.input("cutoff",
            valid_type=orm.Float,
            default=lambda: orm.Float(40.),
            help="Plane wave cutoff for electrostatic model.")
        spec.input("v_host",
            valid_type=orm.ArrayData,
            help="The electrostatic potential of the host system (in eV).")
        spec.input("v_defect_q0",
            valid_type=orm.ArrayData,
            help="The electrostatic potential of the defect system in the 0 charge state (in eV).")
        spec.input("v_defect_q",
            valid_type=orm.ArrayData,
            help="The electrostatic potential of the defect system in the target charge state (in eV).")
        spec.input("rho_host",
            valid_type=orm.ArrayData,
            help="The charge density of the host system.")
        spec.input("rho_defect_q",
            valid_type=orm.ArrayData,
            help="The charge density of the defect system in the target charge state.")

        # Charge Model Settings
        spec.input_namespace('charge_model',
            help="Namespace for settings related to different charge models")
        spec.input("charge_model.model_type",
            valid_type=orm.Str,
            help="Charge model type: 'fixed' or 'fitted'",
            default=lambda: orm.Str('fixed'))
        # Fixed
        spec.input_namespace('charge_model.fixed', required=False, populate_defaults=False,
            help="Inputs for a fixed charge model using a user-specified multivariate gaussian")
        spec.input("charge_model.fixed.gaussian_params",
            valid_type=orm.List,
            help="A length 9 list of parameters needed to construct the "
            "gaussian charge distribution. The format required is "
            "[x0, y0, z0, sigma_x, sigma_y, sigma_z, cov_xy, cov_xz, cov_yz]")
        # Fitted
        spec.input_namespace('charge_model.fitted', required=False, populate_defaults=False,
            help="Inputs for a fitted charge model using a multivariate anisotropic gaussian.")
        spec.input("charge_model.fitted.tolerance",
<<<<<<< HEAD
            valid_type=orm.Float,
=======
                valid_type=orm.Float,
>>>>>>> 95c47a5d
            help="Permissable error for any fitted charge model parameter.",
            default=lambda: orm.Float(1.0e-3))
        spec.input("charge_model.fitted.strict_fit",
            valid_type=orm.Bool,
            help="When true, exit the workchain if a fitting parameter is outside the specified tolerance.",
            default=lambda: orm.Bool(True))

        spec.outline(
            cls.setup,
            if_(cls.should_fit_charge)(
                cls.fit_charge_model,
            ),
            while_(cls.should_run_model)(
                cls.compute_model_potential,
            ),
            cls.check_model_potential_workchains,
            cls.get_isolated_energy,
            cls.compute_dft_difference_potential,
            cls.submit_alignment_workchains,
            cls.check_alignment_workchains,
            #cls.get_isolated_energy,
            cls.get_model_corrections,
            cls.compute_correction,
        )
        spec.output('gaussian_parameters', valid_type=orm.Dict, required=False)
#        spec.output('v_dft_difference', valid_type=orm.ArrayData)
        spec.output('alignment_q0_to_host', valid_type=orm.Float)
        spec.output('alignment_diff_q_q0_to_model', valid_type=orm.Float)
        spec.output('alignment_diff_q_host_to_model', valid_type=orm.Float)
        spec.output('total_alignment', valid_type=orm.Float, required=True)
        spec.output('total_correction', valid_type=orm.Float)
        spec.output('electrostatic_correction', valid_type=orm.Float)
        # spec.output('isolated_energy', valid_type=orm.Float, required=True) # Not sure if anyone would use this
        # spec.output('model_correction_energies', valid_type=orm.Dict, required=True)

        spec.exit_code(201,
            'ERROR_INVALID_INPUT_ARRAY',
            message='the input ArrayData object can only contain one array')
        spec.exit_code(202,
            'ERROR_BAD_INPUT_ITERATIONS_REQUIRED',
            message='The required number of iterations must be at least 3')
        spec.exit_code(203,
            'ERROR_INVALID_CHARGE_MODEL',
            message='the charge model type is not known')
        spec.exit_code(204,
            'ERROR_BAD_INPUT_CHARGE_MODEL_PARAMETERS',
            message='Only the parameters relating to the chosen charge model should be specified')
        spec.exit_code(301,
            'ERROR_SUB_PROCESS_FAILED_ALIGNMENT',
            message='the electrostatic potentials could not be aligned')
        spec.exit_code(302,
            'ERROR_SUB_PROCESS_FAILED_MODEL_POTENTIAL',
            message='The model electrostatic potential could not be computed')
        spec.exit_code(303,
            'ERROR_SUB_PROCESS_FAILED_FINAL_SCF',
            message='the final scf PwBaseWorkChain sub process failed')
        spec.exit_code(304,
            'ERROR_BAD_CHARGE_FIT',
            message='the mode fit to charge density is exceeds tolerances')


    def setup(self):
        """
        Setup the calculation
        """

        ## Verification
        # Minimum number of iterations required.
        # TODO: Replace this with an input ports validator
<<<<<<< HEAD
        if self.inputs.model_iterations_required < 3:
=======
        if self.inputs.charge_model.model_type == 'fitted' and self.inputs.model_iterations_required < 3:
>>>>>>> 95c47a5d
           self.report('The requested number of iterations, {}, is too low. At least 3 are required to achieve an adequate data fit'.format(self.inputs.model_iterations_required.value))
           return self.exit_codes.ERROR_BAD_INPUT_ITERATIONS_REQUIRED

        # Check if charge model scheme is valid:
        model_schemes_available = ["fixed", "fitted"]
        self.ctx.charge_model = self.inputs.charge_model.model_type
        if self.ctx.charge_model not in model_schemes_available:
            return self.exit_codes.ERROR_INVALID_CHARGE_MODEL

        # Check if required charge model namespace is specified
        # TODO: Replace with input ports validator
        if self.ctx.charge_model == 'fitted':
            if 'fitted' not in self.inputs.charge_model: #Wanted fitted, but no params given
                return self.exit_codes.ERROR_BAD_INPUT_CHARGE_MODEL_PARAMETERS
            elif 'fixed' in self.inputs.charge_model: #Wanted fitted, but gave fixed params
                return self.exit_codes.ERROR_BAD_INPUT_CHARGE_MODEL_PARAMETERS
        elif self.ctx.charge_model == 'fixed':
<<<<<<< HEAD
=======
            # check if the gaussian parameters correspond to an isotropic gaussian
            if is_gaussian_isotrope(self.inputs.charge_model.fixed.gaussian_params.get_list()[3:]):
                self.report('DEBUG: the given gaussian parameters correspond to isotropic gaussian')
                self.inputs.model_iterations_required = orm.Int(1)
                self.ctx.is_gaussian_isotrope = True
                self.ctx.sigma = np.mean(self.inputs.charge_model.fixed.gaussian_params.get_list()[3:6])
>>>>>>> 95c47a5d
            if 'fixed' not in self.inputs.charge_model: #Wanted fixed, but no params given
                return self.exit_codes.ERROR_BAD_INPUT_CHARGE_MODEL_PARAMETERS
            elif 'fitted' in self.inputs.charge_model: #Wanted fixed, but gave fitted params
                return self.exit_codes.ERROR_BAD_INPUT_CHARGE_MODEL_PARAMETERS

        # Track iteration number
        self.ctx.model_iteration = orm.Int(0)

        # Check that the input ArrayData objects contain only one array
        for arraydata in [
                self.inputs.v_host, self.inputs.v_defect_q0,
                self.inputs.v_defect_q
        ]:
            if len(arraydata.get_arraynames()) != 1:
                self.report('Input array is invalid')
                return self.exit_codes.ERROR_INVALID_INPUT_ARRAY

        v_defect_q0 = self.inputs.v_defect_q0
        self.ctx.v_defect_q0_array = v_defect_q0.get_array(
            v_defect_q0.get_arraynames()[0])

        v_defect_q = self.inputs.v_defect_q
        self.ctx.v_defect_q_array = v_defect_q.get_array(
            v_defect_q.get_arraynames()[0])

        # Dict to store model energies
        self.ctx.model_energies = {}

        # Dict to store model structures
        self.ctx.model_structures = {}

        # Dict to store correction energies
        self.ctx.model_correction_energies = {}

        return


    def should_fit_charge(self):
        """
        Return whether the charge model should be fitted
        """
        return (self.ctx.charge_model == 'fitted')


    def fit_charge_model(self):
        """
        Fit an anisotropic gaussian to the charge state electron density
        """

        fit = get_charge_model_fit(
            self.inputs.rho_host,
            self.inputs.rho_defect_q,
            self.inputs.host_structure)

        self.ctx.fitted_params = orm.List(list=fit['fit'])
        self.ctx.peak_charge = orm.Float(fit['peak_charge'])
        self.out('gaussian_parameters', fit)
        self.report('DEBUG: the gaussian parameters obtained from fitting are: {}'.format(fit['fit']))

        for parameter in fit['error']:
            if parameter > self.inputs.charge_model.fitted.tolerance:
                self.logger.warning("Charge fitting parameter worse than allowed tolerance")
<<<<<<< HEAD
                if self.inputs.strict_fit:
                    return self.exit_codes.ERROR_BAD_CHARGE_FIT

=======
                if self.inputs.charge_model.fitted.strict_fit:
                    return self.exit_codes.ERROR_BAD_CHARGE_FIT
        
        if is_gaussian_isotrope(self.ctx.fitted_params.get_list()[3:]):
            self.report('The fitted gaussian is isotropic. The isolated model energy will be computed analytically')
            self.inputs.model_iterations_required = orm.Int(1)
            self.ctx.is_gaussian_isotrope = True
            self.ctx.sigma = np.mean(self.ctx.fitted_params.get_list()[3:6])
        else:
            self.ctx.is_gaussian_isotrope = False
>>>>>>> 95c47a5d

    def should_run_model(self):
        """
        Return whether a model workchain should be run, which is dependant on the number of model energies computed
        with respect to to the total number of model energies needed.
        """
        return self.ctx.model_iteration < self.inputs.model_iterations_required


    def compute_model_potential(self):
        """
        Compute the potential for the system using a model charge distribution
        """
        self.ctx.model_iteration += 1
        scale_factor = self.ctx.model_iteration

        self.report("Computing model potential for scale factor {}".format(
            scale_factor.value))

        if self.ctx.charge_model == 'fitted':
            gaussian_params = self.ctx.fitted_params
            peak_charge = self.ctx.peak_charge
        else:
            gaussian_params = self.inputs.charge_model.fixed.gaussian_params
            peak_charge = orm.Float(0.)

        inputs = {
            'peak_charge': peak_charge,
            'defect_charge': self.inputs.defect_charge,
            'scale_factor': scale_factor,
            'host_structure': self.inputs.host_structure,
            'defect_site': self.inputs.defect_site,
            'cutoff': self.inputs.cutoff,
            'epsilon': self.inputs.epsilon,
            'gaussian_params' : gaussian_params
        }
        workchain_future = self.submit(ModelPotentialWorkchain, **inputs)
        label = 'model_potential_scale_factor_{}'.format(scale_factor.value)
        self.to_context(**{label: workchain_future})


    def check_model_potential_workchains(self):
        """
        Check if the model potential workchains have finished correctly.
        If yes, assign the outputs to the context
        """
        for ii in range(self.inputs.model_iterations_required.value):
            scale_factor = ii + 1
            label = 'model_potential_scale_factor_{}'.format(scale_factor)
            model_workchain = self.ctx[label]
            if not model_workchain.is_finished_ok:
                self.report(
                    'Model potential workchain for scale factor {} failed with status {}'
                    .format(scale_factor,
                            model_workchain.exit_status))
                return self.exit_codes.ERROR_SUB_PROCESS_FAILED_MODEL_POTENTIAL
            else:
                if scale_factor == 1:
                    self.ctx.v_model = model_workchain.outputs.model_potential
                    self.ctx.charge_model = model_workchain.outputs.model_charge
                self.ctx.model_energies[str(scale_factor)] = model_workchain.outputs.model_energy
                self.ctx.model_structures[str(scale_factor)] = model_workchain.outputs.model_structure


    def compute_dft_difference_potential(self):
        """
        Compute the difference in the DFT potentials for the cases of q=q and q=0
        """
        self.ctx.v_defect_q_q0 = get_potential_difference(
            self.inputs.v_defect_q, self.inputs.v_defect_q0)
        #self.out('v_dft_difference', self.ctx.v_defect_q_q0)

        self.ctx.v_defect_q_host = get_potential_difference(
            self.inputs.v_defect_q, self.inputs.v_host)
        #self.out('v_dft_difference', self.ctx.v_defect_q_q0)


    def submit_alignment_workchains(self):
        """
        Align the electrostatic potential of the defective material in the q=0 charge
        state with the pristine host system
        """

        # Compute the alignment between the defect, in q=0, and the host
        inputs = {
            "allow_interpolation": orm.Bool(True),
            "mae":{
                "first_potential": self.inputs.v_defect_q0,
                "second_potential": self.inputs.v_host,
                "defect_site": self.inputs.defect_site
            },
        }

        workchain_future = self.submit(PotentialAlignmentWorkchain, **inputs)
        label = 'workchain_alignment_q0_to_host'
        self.to_context(**{label: workchain_future})

        # Convert units from from eV in model potential to Ryd unit as in DFT potential, and also change sign
        # The potential alignment has to be converted back to eV. It is done in the mae/utils.py. Not pretty, has to be cleaned
        # TODO: Check if this breaks provenance graph
        v_model = orm.ArrayData()
        v_model.set_array('data',
            self.ctx.v_model.get_array(self.ctx.v_model.get_arraynames()[0])/(-1.0*CONSTANTS.ry_to_ev)) # eV to Ry unit of potential - This is dirty - need to harmonise units

        # Compute the alignment between the difference of DFT potentials v_q and v_q0, and the model
        inputs = {

            "allow_interpolation": orm.Bool(True),
            "mae":{
                "first_potential": self.ctx.v_defect_q_q0,
                "second_potential": v_model,
                "defect_site": self.inputs.defect_site
            },
        }
        workchain_future = self.submit(PotentialAlignmentWorkchain, **inputs)
        label = 'workchain_alignment_q-q0_to_model'
        self.to_context(**{label: workchain_future})

        # Compute the alignment between the difference of DFT potentials v_q and v_host, and the model
        inputs = {

            "allow_interpolation": orm.Bool(True),
            "mae":{
                "first_potential": self.ctx.v_defect_q_host,
                "second_potential": v_model,
                "defect_site": self.inputs.defect_site
            },
        }
        workchain_future = self.submit(PotentialAlignmentWorkchain, **inputs)
        label = 'workchain_alignment_q-host_to_model'
        self.to_context(**{label: workchain_future})

    def check_alignment_workchains(self):
        """
        Check if the potential alignment workchains have finished correctly.
        If yes, assign the outputs to the context
        """

        # q0 to host
        alignment_wc = self.ctx['workchain_alignment_q0_to_host']
        if not alignment_wc.is_finished_ok:
            self.report(
                'Potential alignment workchain (defect q=0 to host) failed with status {}'
                .format(alignment_wc.exit_status))
            return self.exit_codes.ERROR_SUB_PROCESS_FAILED_ALIGNMENT
        else:
            self.ctx.alignment_q0_to_host = alignment_wc.outputs.alignment_required

        # DFT q-q0 to model
        alignment_wc = self.ctx['workchain_alignment_q-q0_to_model']
        if not alignment_wc.is_finished_ok:
            self.report(
                'Potential alignment workchain (DFT q-q0 to model) failed with status {}'
                .format(alignment_wc.exit_status))
            return self.exit_codes.ERROR_SUB_PROCESS_FAILED_ALIGNMENT
        else:
            self.ctx['alignment_q-q0_to_model'] = alignment_wc.outputs.alignment_required

        # DFT q-host to model
        alignment_wc = self.ctx['workchain_alignment_q-host_to_model']
        if not alignment_wc.is_finished_ok:
            self.report(
                'Potential alignment workchain (DFT q-host to model) failed with status {}'
                .format(alignment_wc.exit_status))
            return self.exit_codes.ERROR_SUB_PROCESS_FAILED_ALIGNMENT
        else:
            self.ctx['alignment_q-host_to_model'] = alignment_wc.outputs.alignment_required

    def get_isolated_energy(self):
        """
        Fit the calculated model energies and obtain an estimate for the isolated model energy
        """

        if not self.ctx.is_gaussian_isotrope:
            # Get the linear dimensions of the structures
            linear_dimensions = {}

            for scale, structure in self.ctx.model_structures.items():
                volume = structure.get_cell_volume()
                linear_dimensions[scale] = 1 / (volume**(1 / 3.))

            self.report(
                "Fitting the model energies to obtain the model energy for the isolated case"
            )
            self.ctx.isolated_energy = fit_energies(
                orm.Dict(dict=linear_dimensions),
                orm.Dict(dict=self.ctx.model_energies))
        else:
            sigma = self.ctx.sigma
            defect_charge = self.inputs.defect_charge.value
            # Epsilon is now expected to be a tensor, and so to get a scalar here we diagonalise.
            epsilon_tensor = self.inputs.epsilon.get_array('epsilon')
            epsilon = np.mean(np.diag(epsilon_tensor)) # Approximation to the tensor
            self.report(
                    "Computing the energy of the isolated gaussian analytically"
            )
            self.ctx.isolated_energy = orm.Float(defect_charge**2/(2*epsilon*sigma*np.sqrt(np.pi))*CONSTANTS.hartree_to_ev)

        self.report("The isolated model energy is {} eV".format(
            self.ctx.isolated_energy.value))


    def get_model_corrections(self):
        """
        Get the energy corrections for each model size
        """
        self.report("Computing the required correction for each model size")

        for scale_factor, model_energy in self.ctx.model_energies.items():
            self.ctx.model_correction_energies[scale_factor] = calc_correction(
                self.ctx.isolated_energy, model_energy)


    def compute_correction(self):
        """
	    Compute the Gaussian Countercharge correction
        """

        electrostatic_correction = self.ctx.model_correction_energies['1']

        # total_alignment = get_total_alignment(self.ctx['alignment_q-q0_to_model'],
        #                                       self.ctx['alignment_q0_to_host'],
        #                                       self.inputs.defect_charge)
        total_alignment = get_alignment(self.ctx['alignment_q-host_to_model'],
        								self.inputs.defect_charge)

        total_correction = get_total_correction(electrostatic_correction,
                                                total_alignment)

        self.report('The computed total alignment is {} eV'.format(
            total_alignment.value))
        self.out('total_alignment', total_alignment)

        self.report('The computed electrostatic correction is {} eV'.format(
            electrostatic_correction.value))
        self.out('electrostatic_correction', electrostatic_correction)

        self.report(
            'The computed total correction, including potential alignments, is {} eV'
            .format(total_correction.value))
        self.out('total_correction', total_correction)

        # Store additional outputs
        self.out('alignment_q0_to_host', self.ctx.alignment_q0_to_host)
        self.out('alignment_diff_q_q0_to_model', self.ctx['alignment_q-q0_to_model'])
        self.out('alignment_diff_q_host_to_model', self.ctx['alignment_q-host_to_model'])

        self.report('Gaussian Countercharge workchain completed successfully')<|MERGE_RESOLUTION|>--- conflicted
+++ resolved
@@ -84,11 +84,7 @@
         spec.input_namespace('charge_model.fitted', required=False, populate_defaults=False,
             help="Inputs for a fitted charge model using a multivariate anisotropic gaussian.")
         spec.input("charge_model.fitted.tolerance",
-<<<<<<< HEAD
             valid_type=orm.Float,
-=======
-                valid_type=orm.Float,
->>>>>>> 95c47a5d
             help="Permissable error for any fitted charge model parameter.",
             default=lambda: orm.Float(1.0e-3))
         spec.input("charge_model.fitted.strict_fit",
@@ -158,11 +154,7 @@
         ## Verification
         # Minimum number of iterations required.
         # TODO: Replace this with an input ports validator
-<<<<<<< HEAD
-        if self.inputs.model_iterations_required < 3:
-=======
         if self.inputs.charge_model.model_type == 'fitted' and self.inputs.model_iterations_required < 3:
->>>>>>> 95c47a5d
            self.report('The requested number of iterations, {}, is too low. At least 3 are required to achieve an adequate data fit'.format(self.inputs.model_iterations_required.value))
            return self.exit_codes.ERROR_BAD_INPUT_ITERATIONS_REQUIRED
 
@@ -180,15 +172,12 @@
             elif 'fixed' in self.inputs.charge_model: #Wanted fitted, but gave fixed params
                 return self.exit_codes.ERROR_BAD_INPUT_CHARGE_MODEL_PARAMETERS
         elif self.ctx.charge_model == 'fixed':
-<<<<<<< HEAD
-=======
             # check if the gaussian parameters correspond to an isotropic gaussian
             if is_gaussian_isotrope(self.inputs.charge_model.fixed.gaussian_params.get_list()[3:]):
                 self.report('DEBUG: the given gaussian parameters correspond to isotropic gaussian')
                 self.inputs.model_iterations_required = orm.Int(1)
                 self.ctx.is_gaussian_isotrope = True
                 self.ctx.sigma = np.mean(self.inputs.charge_model.fixed.gaussian_params.get_list()[3:6])
->>>>>>> 95c47a5d
             if 'fixed' not in self.inputs.charge_model: #Wanted fixed, but no params given
                 return self.exit_codes.ERROR_BAD_INPUT_CHARGE_MODEL_PARAMETERS
             elif 'fitted' in self.inputs.charge_model: #Wanted fixed, but gave fitted params
@@ -251,14 +240,9 @@
         for parameter in fit['error']:
             if parameter > self.inputs.charge_model.fitted.tolerance:
                 self.logger.warning("Charge fitting parameter worse than allowed tolerance")
-<<<<<<< HEAD
-                if self.inputs.strict_fit:
-                    return self.exit_codes.ERROR_BAD_CHARGE_FIT
-
-=======
                 if self.inputs.charge_model.fitted.strict_fit:
                     return self.exit_codes.ERROR_BAD_CHARGE_FIT
-        
+
         if is_gaussian_isotrope(self.ctx.fitted_params.get_list()[3:]):
             self.report('The fitted gaussian is isotropic. The isolated model energy will be computed analytically')
             self.inputs.model_iterations_required = orm.Int(1)
@@ -266,7 +250,6 @@
             self.ctx.sigma = np.mean(self.ctx.fitted_params.get_list()[3:6])
         else:
             self.ctx.is_gaussian_isotrope = False
->>>>>>> 95c47a5d
 
     def should_run_model(self):
         """
